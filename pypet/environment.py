""" Module containing the environment to run experiments.

An :class:`~pypet.environment.Environment` provides an interface to run experiments based on
parameter exploration.

The environment contains and might even create a :class:`~pypet.trajectory.Trajectory`
container which can be filled with parameters and results (see :mod:`pypet.parameter`).
Instance of :class:`~pypet.trajectory.SingleRun` based on this trajectory are
distributed to the user's job function to perform a single run of an experiment.

An `Environment` is the handyman for scheduling, it can be used for multiprocessing and takes
care of organizational issues like logging.

"""

__author__ = 'Robert Meyer'

try:
    import __main__ as main
except ImportError as e:
    main = None
    print(repr(e))
import os
import sys
import logging
import shutil
import multiprocessing as multip
import traceback
import hashlib
import time
import datetime
import pickle
import copy


try:
    from sumatra.projects import load_project
    from sumatra.programs import PythonExecutable
except ImportError:
    load_project = None
    PythonExecutable = None

try:
    import dill
except ImportError:
    dill = None

try:
    import psutil
except ImportError:
    psutil = None

try:
    import git
except ImportError:
    git = None

import pypet.compat as compat
from pypet.trajectory import Trajectory
from pypet.storageservice import HDF5StorageService, QueueStorageServiceSender, \
    QueueStorageServiceWriter, LockWrapper, LazyStorageService
import pypet.pypetconstants as pypetconstants
from pypet.gitintegration import make_git_commit
from pypet._version import __version__ as VERSION
from pypet.utils.decorators import deprecated, kwargs_api_change
from pypet.pypetlogging import HasLogger, StreamToLogger
from pypet.utils.helpful_functions import is_debug

def _single_run(args):
    """ Performs a single run of the experiment.

    :param args: List of arguments

        0. The single run object containing all parameters set to the corresponding run index.

        1. Path to log files

        2. Boolean whether to log stdout

        4. The user's job function

        5. Number of total runs (int)

        6. Whether to use multiprocessing

        7. A queue object to store results into in case a pool is used, otherwise None

        8. The arguments handed to the user's job function (as *args)

        9. The keyword arguments handed to the user's job function (as **kwargs)

        10. Whether to clean up after the run

        11. Path for continue files, `None` if continue is not supported

        12. Whether or not the data should be automatically stored

    :return:

        Results computed by the user's job function which are not stored into the trajectory.
        Returns a tuple of run index and result: ``(traj.v_idx, result)``

    """
    multiproc = False # Defined here for the finally block
    handler = None
    root = logging.getLogger()
    try:
        traj = args[0]
        log_path = args[1]
        log_stdout = args[2]
        log_level = args[3]
        runfunc = args[4]
        total_runs = args[5]
        multiproc = args[6]
        result_queue = args[7]
        runparams = args[8]
        kwrunparams = args[9]
        clean_up_after_run = args[10]
        continue_path = args[11]
        automatic_storing = args[12]

        use_pool = result_queue is None
<<<<<<< HEAD
=======

        pypet_root_logger = logging.getLogger('pypet')
>>>>>>> b5580abc
        idx = traj.v_idx

        if multiproc and log_path is not None:

            logging.basicConfig(level=log_level)

            # In case of multiprocessing we want to have a log file for each individual process.
            process_name = multip.current_process().name.lower().replace('-', '_')
<<<<<<< HEAD
            short_filename = '%s_%s.txt' % (traj.v_name, process_name)
            filename = os.path.join(log_path, short_filename)
            try:
                # Under Windows creating a file handler may fail from time to time
                handler = logging.FileHandler(filename=filename)
                formatter = logging.Formatter('%(asctime)s %(name)s %(levelname)-8s %(message)s')
                handler.setFormatter(formatter)
                root.addHandler(handler)
            except IOError as e:
                root.error('Could not create file `%s`. I will NOT store log messages of '
                           'process `%s` to disk. Original Error: `%s`' %
                           (short_filename, process_name, str(e)))
=======

            filename = '%s_%s.txt' % (traj.v_name, process_name)

            filename = log_path + '/' + filename

            handler = logging.FileHandler(filename=filename)
            formatter = logging.Formatter('%(asctime)s %(name)s %(levelname)-8s %(message)s')
            handler.setFormatter(formatter)
            pypet_root_logger.addHandler(handler)
>>>>>>> b5580abc

            if log_stdout:
                # Also copy standard out and error to the log files
                outstl = StreamToLogger(logging.getLogger('STDOUT'), logging.INFO)
                sys.stdout = outstl

                errstl = StreamToLogger(logging.getLogger('STDERR'), logging.ERROR)
                sys.stderr = errstl


<<<<<<< HEAD
        root.info('\n=========================================\n '
                  'Starting single run #%d of %d '
                  '\n=========================================\n' % (idx, total_runs))
=======
        pypet_root_logger.info('\n===================================\n '
                               'Starting single run #%d of %d '
                               '\n===================================\n' %
                               (idx+1, total_runs))
>>>>>>> b5580abc

        # Measure start time
        traj._set_start_time()

        # Run the job function of the user
        result = runfunc(traj, *runparams, **kwrunparams)

        # Measure time of finishing
        traj._set_finish_time()
        # And store some meta data and all other data if desired
        traj._store_final(store_data=automatic_storing)

        # Make some final adjustments to the single run before termination
        if clean_up_after_run and not multiproc:
            traj._finalize_run()

<<<<<<< HEAD
        root.info('\n=========================================\n '
                  'Finished single run #%d of %d '
                  '\n=========================================\n' % (idx, total_runs))
=======
        pypet_root_logger.info('\n===================================\n '
                               'Finished single run #%d of %d '
                               '\n===================================\n'
                               % (idx+1, total_runs))
>>>>>>> b5580abc

        # Add the index to the result
        result = (traj.v_idx, result)

        if continue_path is not None:
            # Trigger Snapshot
            _trigger_result_snapshot(result, continue_path)

<<<<<<< HEAD
=======
        if multiproc:
            pypet_root_logger.removeHandler(handler)

>>>>>>> b5580abc
        if not use_pool:
            result_queue.put(result)
        else:
            return result

    except:
        errstr = "\n\n############## ERROR ##############\n" + \
                 "".join(traceback.format_exception(*sys.exc_info())) + "\n"
        logging.getLogger('STDERR').error(errstr)
        raise Exception("".join(traceback.format_exception(*sys.exc_info())))
    finally:
        if multiproc and handler is not None:
            root.removeHandler(handler)


def _queue_handling(queue_handler, log_path, log_stdout):
    """ Starts running a queue handler and creates a log file for the queue."""
    handler=None # Defined here for the finally block
    root = logging.getLogger()
    try:
        if log_path is not None:
            # Create a new log file for the queue writer
            short_filename = 'queue_process.txt'
            filename = os.path.join(log_path, short_filename)
            try:
                handler = logging.FileHandler(filename=filename)
                formatter = logging.Formatter('%(asctime)s %(name)s %(levelname)-8s %(message)s')
                handler.setFormatter(formatter)
                root.addHandler(handler)
            except IOError as e:
                root.error('Could not create file `%s`. I will NOT store log messages of '
                           'queue process to disk. Original Error: `%s`' %
                           (short_filename, str(e)))

<<<<<<< HEAD
            if log_stdout:
                # Redirect standard out and error to the file
                outstl = StreamToLogger(logging.getLogger('STDOUT'), logging.INFO)
                sys.stdout = outstl
=======
    if log_path is not None:
        # Create a new log file for the queue writer
        filename = 'queue_process.txt'
        filename = log_path + '/' + filename
        pypet_root_logger = logging.getLogger('pypet')

        h = logging.FileHandler(filename=filename)
        f = logging.Formatter('%(asctime)s %(name)s %(levelname)-8s %(message)s')
        h.setFormatter(f)
        pypet_root_logger.addHandler(h)

        if log_stdout:
            # Redirect standard out and error to the file
            outstl = StreamToLogger(logging.getLogger('STDOUT'), logging.INFO)
            sys.stdout = outstl
>>>>>>> b5580abc

                errstl = StreamToLogger(logging.getLogger('STDERR'), logging.ERROR)
                sys.stderr = errstl

        # Main job, make the listener to the queue start receiving message for writing to disk.
        queue_handler.run()
    finally:
        # After termination remove the file handler
        if handler is not None:
            root.removeHandler(handler)


def _trigger_result_snapshot(result, continue_path):
    """ Triggers a snapshot of the results for continuing

    :param result: Currently computed result
    :param continue_path: Path to continue folder

    """
    dump_dict = {}
    timestamp = time.time()
    timestamp_str = repr(timestamp).replace('.', '_')
    filename = 'result_%s' % timestamp_str
    extension = '.ncnt'
    dump_filename = os.path.join(continue_path, filename + extension)
    dump_dict['result'] = result
    dump_dict['timestamp'] = timestamp

    dump_file = open(dump_filename, 'wb')
    dill.dump(dump_dict, dump_file, protocol=2)
    dump_file.flush()
    dump_file.close()

    # We rename the file to be certain that the trajectory did not crash during taking
    # the snapshot!
    extension = '.rcnt'
    rename_filename = os.path.join(continue_path, filename + extension)
    shutil.move(dump_filename, rename_filename)


class Environment(HasLogger):
    """ The environment to run a parameter exploration.

    The first thing you usually do is to create and environment object that takes care about
    the running of the experiment. You can provide the following arguments:

    :param trajectory:

        String or trajectory instance. If a string is supplied, a novel
        trajectory is created with that name.
        Note that the comment and the dynamically imported classes (see below) are only considered
        if a novel trajectory is created. If you supply a trajectory instance, these fields
        can be ignored.

    :param add_time: If True the current time is added to the trajectory name if created new.

    :param comment: Comment added to the trajectory if a novel trajectory is created.

    :param dynamic_imports:

          Only considered if a new trajectory is created.
          If you've written custom parameters or results that need to be loaded
          dynamically during runtime, the module containing the class
          needs to be specified here as a list of classes or strings
          naming classes and there module paths.

          For example:
          `dynamic_imports =
          ['pypet.parameter.PickleParameter',MyCustomParameter]`

          If you only have a single class to import, you do not need
          the list brackets:
          `dynamic_imports = 'pypet.parameter.PickleParameter'`

    :param automatic_storing:

        If `True` the trajectory will be stored at the end of the simulation and
        single runs will be stored after their completion.
        Be aware of data loss if you set this to `False` and not
        manually store everything.

    :param log_folder:

        Path to a folder where all log files will be stored. If none is specified the default
        `./logs/` is chosen. The log files will be added to a
        sub-folder with the name of the trajectory and the name of the environment.

    :param log_level:

        The log level, default is `logging.INFO`, If you want to disable logging, simply set
        `log_level = None`.

        Note if you configured the logging module somewhere else with
        a different log-level, the value of this `log_level` is simply ignored. Logging handlers
        to log into files in the `log_folder` will still be generated. To strictly forbid the
        generation of these handlers you have to choose set `log_level=None`.

    :param log_stdout:

        Whether the output of STDOUT and STDERROR should be recorded into the log files.
        Disable if only logging statement should be recorded. Note if you work with an
        interactive console like IPython, it is a good idea to set `log_stdout=False`
        to avoid messing up the console output.

    :param multiproc:

        Whether or not to use multiprocessing. Default is `False`.
        Besides the wrap_mode (see below) that deals with how
        storage to disk is carried out in case of multiprocessing, there
        are two ways to do multiprocessing. By using a fixed pool of
        processes (choose `use_pool=True`, default option) or by spawning an
        individual process for every run and parameter combination (`use_pool=False`).
        The former will only spawn not more than *ncores* processes and all simulation runs are
        sent over to to the pool one after the other.
        This requires all your data to be pickled.

        If your data cannot be pickled (which could be the case for some
        BRIAN networks, for instance) choose `use_pool=False` (also make sure to set
        `continuable=False`). This will also spawn
        at most *ncores* processes at a time, but as soon as a process terminates
        a new one is spawned with the next parameter combination. Be aware that you will
        have as many logfiles in your logfolder as processes were spawned.
        If your simulation returns results besides storing results directly into the trajectory,
        these returned results still need to be pickled.

    :param ncores:

        If multiproc is `True`, this specifies the number of processes that will be spawned
        to run your experiment. Note if you use QUEUE mode (see below) the queue process
        is not included in this number and will add another extra process for storing.

    :param use_pool:

        Whether to use a fixed pool of processes or whether to spawn a new process
        for every run. Use the latter if your data cannot be pickled.

    :param cpu_cap:

        If `multiproc=True` and `use_pool=False` you can specify a maximum cpu utilization between
        0.0 (excluded) and 1.0 (included) as fraction of maximum capacity. If the current cpu
        usage is above the specified level (averaged across all cores),
        pypet will not spawn a new process and wait until
        activity falls below the threshold again. Note that in order to avoid dead-lock at least
        one process will always be running regardless of the current utilization.
        If the threshold is crossed a warning will be issued. The warning won't be repeated as
        long as the threshold remains crossed.

        For example `cpu_cap=0.7`, `ncores=3`, and currently on average 80 percent of your cpu are
        used. Moreover, let's assume that at the moment only 2 processes are
        computing single runs simultaneously. Due to the usage of 80 percent of your cpu,
        pypet will wait until cpu usage drops below (or equal to) 70 percent again
        until it starts a third process to carry out another single run.

        The parameters `memory_cap` and `swap_cap` are analogous. These three thresholds are
        combined to determine whether a new process can be spawned. Accordingly, if only one
        of these thresholds is crossed, no new processes will be spawned.

        To disable the cap limits simply set all three values to 1.0.

        You need the psutil_ package to use this cap feature. If not installed, the cap
        values are simply ignored.

        .. _psutil: http://psutil.readthedocs.org/

    :param memory_cap:

        Cap value of RAM usage. If more RAM than the threshold is currently in use, no new
        processes are spawned.

    :param swap_cap:

        Analogous to `memory_cap` but the swap memory is considered.

    :param wrap_mode:

         If multiproc is 1 (True), specifies how storage to disk is handled via
         the storage service.

         There are two options:

         :const:`~pypet.pypetconstants.WRAP_MODE_QUEUE`: ('QUEUE')

             Another process for storing the trajectory is spawned. The sub processes
             running the individual single runs will add their results to a
             multiprocessing queue that is handled by an additional process.
             Note that this requires additional memory since single runs
             will be pickled and send over the queue for storage!

         :const:`~pypet.pypetconstants.WRAP_MODE_LOCK`: ('LOCK')

             Each individual process takes care about storage by itself. Before
             carrying out the storage, a lock is placed to prevent the other processes
             to store data. Accordingly, sometimes this leads to a lot of processes
             waiting until the lock is released.
             Yet, single runs do not need to be pickled before storage!

         If you don't want wrapping at all use
         :const:`~pypet.pypetconstants.WRAP_MODE_NONE` ('NONE')

    :param clean_up_runs:

        In case of single core processing, whether all results under groups named `run_XXXXXXXX`
        should be removed after the completion of
        the run. Note in case of multiprocessing this happens anyway since the single run
        container will be destroyed after finishing of the process.

        Moreover, if set to `True` after post-processing it is checked if there is still data
        under `run_XXXXXXXX` and this data is removed if the trajectory is expanded.

    :param immediate_postproc:

        If you use post- and multiprocessing, you can immediately start analysing the data
        as soon as the trajectory runs out of tasks, i.e. is fully explored but the final runs
        are not completed. Thus, while executing the last batch of parameter space points,
        you can already analyse the finished runs. This is especially helpful if you perform some
        sort of adaptive search within the parameter space.

        The difference to normal post-processing is that you do not have to wait until all
        single runs are finished, but your analysis already starts while there are still
        runs being executed. This can be a huge time saver especially if your simulation time
        differs a lot between individual runs. Accordingly, you don't have to wait for a very
        long run to finish to start post-processing.

        In case you use immediate postprocessing, the storage service of your trajectory is still
        multiprocessing safe. Moreover, internally the lock securing the
        storage service will be supervised by a multiprocessing manager.
        Accordingly, you could even use multiprocessing in your immediate post-processing phase
        if you dare, like use a multiprocessing pool_, for instance.

        Note that after the execution of the final run, your post-processing routine will
        be called again as usual.

        .. _pool: https://docs.python.org/2/library/multiprocessing.html

    :param continuable:

        Whether the environment should take special care to allow to resume or continue
        crashed trajectories. Default is `False`.

        You need to install dill_ to use this feature. *dill* will make snapshots
        of your simulation function as well as the passed arguments.
        BE AWARE that dill is still rather experimental!

        Assume you run experiments that take a lot of time.
        If during your experiments there is a power failure,
        you can resume your trajectory after the last single run that was still
        successfully stored via your storage service.

        The environment will create several `.ecnt` and `.rcnt` files in a folder that you specify
        (see below).
        Using this data you can continue crashed trajectories.

        In order to resume trajectories use :func:`~pypet.environment.Environment.f_continue`.

        Be aware that your individual single runs must be completely independent of one
        another to allow continuing to work. Thus, they should **NOT** be based on shared data
        that is manipulated during runtime (like a multiprocessing manager list)
        in the positional and keyword arguments passed to the run function.

        If you use postprocessing, the expansion of trajectories and continuing of trajectories
        is NOT supported properly. There is no guarantee that both work together.


        .. _dill: https://pypi.python.org/pypi/dill

    :param continue_folder:

        The folder where the continue files will be placed. Note that *pypet* will create
        a sub-folder with the name of the environment.

    :param delete_continue:

        If true, *pypet* will delete the continue files after a successful simulation.

    :param use_hdf5:

        Whether or not to use the standard hdf5 storage service, if false the following
        arguments below will be ignored:

    :param filename:

        The name of the hdf5 file. If none is specified the default
        `./hdf5/the_name_of_your_trajectory.hdf5` is chosen. If `filename` contains only a path
        like `filename='./myfolder/', it is changed to
        `filename='./myfolder/the_name_of_your_trajectory.hdf5'`.

    :param file_title: Title of the hdf5 file (only important if file is created new)

    :param overwrite:

        If the file already exists it will be overwritten. Otherwise
        the trajectory will simply be added to the file and already
        existing trajectories are not deleted.

    :param encoding:

        Format to encode and decode unicode strings stored to disk.
        The default ``'utf8'`` is highly recommended.

    :param complevel:

        If you use HDF5, you can specify your compression level. 0 means no compression
        and 9 is the highest compression level. See `PyTables Compression`_ for a detailed
        description.

        .. _`PyTables Compression`: http://pytables.github.io/usersguide/optimization.html#compression-issues

    :param complib:

        The library used for compression. Choose between *zlib*, *blosc*, and *lzo*.
        Note that 'blosc' and 'lzo' are usually faster than 'zlib' but it may be the case that
        you can no longer open your hdf5 files with third-party applications that do not rely
        on PyTables.

    :param shuffle:

        Whether or not to use the shuffle filters in the HDF5 library.
        This normally improves the compression ratio.

    :param fletcher32:

        Whether or not to use the *Fletcher32* filter in the HDF5 library.
        This is used to add a checksum on hdf5 data.

    :param pandas_format:

        How to store pandas data frames. Either in 'fixed' ('f') or 'table' ('t') format.
        Fixed format allows fast reading and writing but disables querying the hdf5 data and
        appending to the store (with other 3rd party software other than *pypet*).

    :param pandas_append:

        If format is 'table', `pandas_append=True` allows to modify the tables after storage with
        other 3rd party software. Currently appending is not supported by *pypet* but this
        feature will come soon.

    :param purge_duplicate_comments:

        If you add a result via :func:`~pypet.trajectory.SingleRun.f_add_result` or a derived
        parameter :func:`~pypet.trajectory.SingleRun.f_add_derived_parameter` and
        you set a comment, normally that comment would be attached to each and every instance.
        This can produce a lot of unnecessary overhead if the comment is the same for every
        instance over all runs. If `purge_duplicate_comments=1` than only the comment of the
        first result or derived parameter instance created in a run is stored or comments
        that differ from this first comment.

        For instance, during a single run you call
        `traj.f_add_result('my_result`,42, comment='Mostly harmless!')`
        and the result will be renamed to `results.run_00000000.my_result`. After storage
        in the node associated with this result in your hdf5 file, you will find the comment
        `'Mostly harmless!'` there. If you call
        `traj.f_add_result('my_result',-43, comment='Mostly harmless!')`
        in another run again, let's say run 00000001, the name will be mapped to
        `results.run_00000001.my_result`. But this time the comment will not be saved to disk
        since `'Mostly harmless!'` is already part of the very first result with the name
        'results.run_00000000.my_result'.
        Note that the comments will be compared and storage will only be discarded if the strings
        are exactly the same.

        If you use multiprocessing, the storage service will take care that the comment for
        the result or derived parameter with the lowest run index will be considered regardless
        of the order of the finishing of your runs. Note that this only works properly if all
        comments are the same. Otherwise the comment in the overview table might not be the one
        with the lowest run index.

        You need summary tables (see below) to be able to purge duplicate comments.

        This feature only works for comments in *leaf* nodes (aka Results and Parameters).
        So try to avoid to add comments in *group* nodes within single runs.

    :param summary_tables:

        Whether the summary tables should be created, i.e. the 'derived_parameters_runs_summary',
        and the `results_runs_summary`.

        The 'XXXXXX_summary' tables give a summary about all results or derived parameters.
        It is assumed that results and derived parameters with equal names in individual runs
        are similar and only the first result or derived parameter that was created
        is shown as an example.

        The summary table can be used in combination with `purge_duplicate_comments` to only store
        a single comment for every result with the same name in each run, see above.

    :param small_overview_tables:

        Whether the small overview tables should be created.
        Small tables are giving overview about 'config','parameters',
        'derived_parameters_trajectory', ,
        'results_trajectory','results_runs_summary'.

        Note that these tables create some overhead. If you want very small hdf5 files set
        `small_overview_tables` to False.

    :param large_overview_tables:

        Whether to add large overview tables. This encompasses information about every derived
        parameter, result, and the explored parameter in every single run.
        If you want small hdf5 files, this is the first option to set to false.

    :param results_per_run:

        Expected results you store per run. If you give a good/correct estimate
        storage to hdf5 file is much faster in case you store LARGE overview tables.

        Default is 0, i.e. the number of results is not estimated!

    :param derived_parameters_per_run:

        Analogous to the above.

    :param git_repository:

        If your code base is under git version control you can specify here the path
        (relative or absolute) to the folder containing the `.git` directory as a string.
        Note in order to use this tool you need GitPython_.

        If you set this path the environment will trigger a commit of your code base
        adding all files that are currently under version control.
        Similar to calling `git add -u` and `git commit -m 'My Message'` on the command line.
        The user can specify the commit message, see below. Note that the message
        will be augmented by the name and the comment of the trajectory.
        A commit will only be triggered if there are changes detected within your
        working copy.

        This will also add information about the revision to the trajectory, see below.

        .. _GitPython: http://pythonhosted.org/GitPython/0.3.1/index.html

    :param git_message:

        Message passed onto git command. Only relevant if a new commit is triggered.
        If no changes are detected, the information about the previous commit and the previous
        commit message are added to the trajectory and this user passed message is discarded.

    :param sumatra_project:

        If your simulation is managed by sumatra_, you can specify here the path to the
        *sumatra* root folder. Note that you have to initialise the *sumatra* project at least
        once before via ``smt init MyFancyProjectName``.

        *pypet* will automatically ad ALL parameters to the *sumatra* record.
        If a parameter is explored, the WHOLE range is added instead of the default value.

        *pypet* will add the label and reason (only if provided, see below)
        to your trajectory as config parameters.

        .. _sumatra : http://neuralensemble.org/sumatra/

    :param sumatra_reason:

        You can add an additional reason string that is added to the *sumatra* record.
        Regardless if `sumatra_reason` is empty, the name of the trajectory, the comment
        as well as a list of all explored parameters is added to the *sumatra* record.

        Note that the augmented label is not stored into the trajectory as config
        parameter, but the original one (without the name of the trajectory, the comment,
        and the list of explored parameters) in case it is not the empty string.

    :param sumatra_label:

        The label or name of your sumatra record. Set to `None` if you want sumatra
        to choose a label in form of a timestamp for you.

    :param do_single_runs:

        Whether you intend to actually to compute single runs with the trajectory.
        If you do not intend to do single runs, than set to `False` and the
        environment won't add config information like number of processors to the
        trajectory.

    :param lazy_debug:

        If `lazy_debug=True` and in case you debug your code (aka you use pydevd and
        the expression `'pydevd' in sys.modules` is `True`), the environment will use the
        :class:`~pypet.storageservice.LazyStorageService` instead of the HDF5 one.
        Accordingly, no files are created and your trajectory and results are not saved.
        This allows faster debugging and prevents *pypet* from blowing up your hard drive with
        trajectories that you probably not want to use anyway since you just debug your code.


    The Environment will automatically add some config settings to your trajectory.
    Thus, you can always look up how your trajectory was run. This encompasses most of the above
    named parameters as well as some information about the environment.
    This additional information includes
    a timestamp as well as a SHA-1 hash code that uniquely identifies your environment.
    If you use git integration, the SHA-1 hash code will be the one from your git commit.
    Otherwise the code will be calculated from the trajectory name, the current time, and your
    current pypet version.

    The environment will be named `environment_XXXXXXX_XXXX_XX_XX_XXhXXmXXs`. The first seven
    `X` are the first seven characters of the SHA-1 hash code followed by a human readable
    timestamp.

    All information about the environment can be found in your trajectory under
    `config.environment.environment_XXXXXXX_XXXX_XX_XX_XXhXXmXXs`. Your trajectory could
    potentially be run by several environments due to merging or extending an existing trajectory.
    Thus, you will be able to track how your trajectory was build over time.

    Git information is added to your trajectory as follows:

    * git.commit_XXXXXXX_XXXX_XX_XX_XXh_XXm_XXs.hexsha

        The SHA-1 hash of the commit.
        `commit_XXXXXXX_XXXX_XX_XX_XXhXXmXXs` is mapped to the first seven items of the SHA-1 hash
        and the formatted data of the commit, e.g. `commit_7ef7hd4_2015_10_21_16h29m00s`.

    * git.commit_XXXXXXX_XXXX_XX_XX_XXh_XXm_XXs.name_rev

        String describing the commits hexsha based on the closest reference

    * git.commit_XXXXXXX_XXXX_XX_XX_XXh_XXm_XXs.committed_date

        Commit date as Unix Epoch data

    * git.commit_XXXXXXX_XXXX_XX_XX_XXh_XXm_XXs.message

        The commit message


    """

    @kwargs_api_change('dynamically_imported_classes', 'dynamic_imports')
    def __init__(self, trajectory='trajectory',
                 add_time=True,
                 comment='',
                 dynamic_imports=None,
                 automatic_storing=True,
                 log_folder=None,
                 log_level=logging.INFO,
                 log_stdout=True,
                 multiproc=False,
                 ncores=1,
                 use_pool=False,
                 cpu_cap=1.0,
                 memory_cap=1.0,
                 swap_cap=1.0,
                 wrap_mode=pypetconstants.WRAP_MODE_LOCK,
                 clean_up_runs=True,
                 immediate_postproc=False,
                 continuable=False,
                 continue_folder=None,
                 delete_continue=True,
                 use_hdf5=True,
                 filename=None,
                 file_title=None,
                 overwrite=False,
                 encoding='utf8',
                 complevel=9,
                 complib='zlib',
                 shuffle=True,
                 fletcher32=False,
                 pandas_format='fixed',
                 pandas_append=False,
                 purge_duplicate_comments=True,
                 summary_tables=True,
                 small_overview_tables=True,
                 large_overview_tables=False,
                 results_per_run=0,
                 derived_parameters_per_run=0,
                 git_repository=None,
                 git_message='',
                 sumatra_project=None,
                 sumatra_reason='',
                 sumatra_label=None,
                 do_single_runs=True,
                 lazy_debug=False):

        # First check if purge settings are valid
        if purge_duplicate_comments and not summary_tables:
            raise ValueError('You cannot purge duplicate comments without having the'
                             ' small overview tables.')

        if git_repository is not None and git is None:
            raise ValueError('You cannot specify a git repository without having '
                             'GitPython. Please install the GitPython package to use '
                             'pypet`s git integration.')

        if continuable and dill is None:
            raise ValueError('Please install `dill` if you want to use the feature to '
                             'continue halted trajectories')

        if load_project is None and sumatra_project is not None:
            raise ValueError('`sumatra` package has not been found, either install '
                             '`sumatra` or set `sumatra_project=None`.')

        if sumatra_label is not None and '.' in sumatra_label:
            raise ValueError('Your sumatra label is not allowed to contain dots.')

        if use_pool and immediate_postproc:
            raise ValueError('You CANNOT perform immediate post-processing if you DO '
                             'use a pool.')

        if wrap_mode == pypetconstants.WRAP_MODE_QUEUE and immediate_postproc:
            raise ValueError(
                'You CANNOT perform immediate post-processing if you DO use wrap mode '
                '`QUEUE`.')

        if (cpu_cap <= 0.0 or cpu_cap > 1.0 or
            memory_cap <= 0.0 or memory_cap > 1.0 or
                swap_cap <= 0.0 or swap_cap > 1.0):
            raise ValueError('Please choose cap values larger than 0.0 '
                             'and smaller or equal to 1.0.')

        check_usage = cpu_cap < 1.0 or memory_cap < 1.0 or swap_cap < 1.0

        if check_usage and psutil is None:
            raise ValueError('You cannot enable monitoring without having '
                             'installed psutil. Please install psutil or set '
                             'cpu_cap, memory_cap, and swap_cap to 1.0')

        self._cpu_cap = cpu_cap
        self._memory_cap = memory_cap
        self._swap_cap = swap_cap
        self._check_usage = check_usage

        self._sumatra_project = sumatra_project
        self._sumatra_reason = sumatra_reason
        self._sumatra_label = sumatra_label

        self._runfunc = None
        self._args = ()
        self._kwargs = {}

        self._postproc = None
        self._postproc_args = ()
        self._postproc_kwargs = {}
        self._immediate_postproc = immediate_postproc
        self._user_pipeline = False

        self._git_repository = git_repository
        self._git_message = git_message

        # Check if a novel trajectory needs to be created.
        if isinstance(trajectory, compat.base_type):
            # Create a new trajectory
            self._traj = Trajectory(trajectory,
                                    add_time=add_time,
                                    dynamic_imports=dynamic_imports,
                                    comment=comment)

            self._timestamp = self.v_trajectory.v_timestamp  # Timestamp of creation
            self._time = self.v_trajectory.v_time  # Formatted timestamp

        else:
            self._traj = trajectory

            # If no new trajectory is created the time of the environment differs
            # from the trajectory and must be computed from the current time.
            init_time = time.time()

            formatted_time = datetime.datetime.fromtimestamp(init_time).strftime(
                '%Y_%m_%d_%Hh%Mm%Ss')

            self._timestamp = init_time

            self._time = formatted_time

        # If no filename is supplied, take the filename from the trajectory's storage service
        if self.v_trajectory.v_storage_service is not None and filename is None:
            self._file_title = self._traj.v_storage_service._file_title
            self._filename = self._traj.v_storage_service._filename
        else:
            # Prepare file names and log folder
            if file_title is None:
                self._file_title = self._traj.v_name
            else:
                self._file_title = file_title

            if filename is None:
                # If no filename is supplied and the filename cannot be extracted from the
                # trajectory, create the default filename
                self._filename = os.path.join(os.getcwd(), 'hdf5', self._traj.v_name + '.hdf5')
            else:
                self._filename = filename

        head, tail = os.path.split(self._filename)
        if not head:
            # If the filename contains no path information,
            # we put it into the current working directory
            self._filename = os.path.join(os.getcwd(), self._filename)

        if not tail:
            self._filename = os.path.join(self._filename, self._traj.v_name + '.hdf5')

        self._use_hdf5 = use_hdf5  # Boolean whether to use hdf5 or not

        # Check if the user wants to use the hdf5 storage service. If yes,
        # add a service to the trajectory
        if self._use_hdf5 and self.v_trajectory.v_storage_service is None:
            self._add_hdf5_storage_service(lazy_debug, overwrite)

        # In case the user provided a git repository path, a git commit is performed
        # and the environment's hexsha is taken from the commit if the commit was triggered by
        # this particular environment, otherwise a new one is generated
        if self._git_repository is not None:
            new_commit, self._hexsha = make_git_commit(self, self._git_repository,
                                                       self._git_message)
            # Identifier hexsha
        else:
            new_commit = False

        if not new_commit:
            # Otherwise we need to create a novel hexsha
            self._hexsha = hashlib.sha1(compat.tobytes(self.v_trajectory.v_name +
                                                          str(self.v_trajectory.v_timestamp) +
                                                          str(self.v_timestamp) +
                                                          VERSION)).hexdigest()

        # Create the name of the environment
        short_hexsha = self._hexsha[0:7]
        name = 'environment'
        self._name = name + '_' + str(short_hexsha) + '_' + self._time  # Name of environment

        # The trajectory should know the hexsha of the current environment.
        # Thus, for all runs, one can identify by which environment they were run.
        self._traj._environment_hexsha = self._hexsha
        self._traj._environment_name = self._name

        # Helper variables to clean up logging if wanted:
        self._main_log_handler = None
        self._error_log_handler = None

        # If no log folder is provided, create the default log folder
        log_path = None
        if log_level is not None:
            if log_folder is None:
                log_folder = os.path.join(os.getcwd(), 'logs')

        # The actual log folder is a sub-folder with the trajectory name and the environment name
        if log_level is not None:
            log_path = os.path.join(log_folder, self._traj.v_name)
            log_path = os.path.join(log_path, self.v_name)
            # Create the loggers
            self._main_log_handler, self._error_log_handler = self._make_logging_handlers(
                log_path, log_level, log_stdout)

        if dill is not None:
            # If you do not set this log-level dill will flood any logging file :-(
            logging.getLogger(dill.__name__).setLevel(logging.WARNING)

        self._set_logger()

        self._log_folder = log_folder
        self._log_path = log_path
        self._log_stdout = log_stdout
        self._log_level = log_level

        self._continuable = continuable

        if self._continuable:
            if continue_folder is None:
                continue_folder = os.path.join(os.getcwd(), 'continue')
            continue_path = os.path.join(continue_folder, self._traj.v_name)

            if not os.path.isdir(continue_path):
                os.makedirs(continue_path)
        else:
            continue_path = None

        self._continue_folder = continue_folder
        self._continue_path = continue_path
        self._delete_continue = delete_continue

        self._multiproc = multiproc
        self._ncores = ncores
        self._wrap_mode = wrap_mode
        # Whether to use a pool of processes
        self._use_pool = use_pool
        self._multiproc_wrapper = None # The wrapper Service

        # Drop a message if we made a commit. We cannot drop the message directly after the
        # commit, because the logger does not exist at this point, yet.
        if self._git_repository is not None:
            if new_commit:
                self._logger.info('Triggered NEW GIT commit `%s`.' % str(self._hexsha))
            else:
                self._logger.info('No changes detected, added PREVIOUS GIT commit `%s`.' %
                                  str(self._hexsha))

        self._do_single_runs = do_single_runs
        self._automatic_storing = automatic_storing
        self._clean_up_runs = clean_up_runs
        self._deep_copy_data = False  # deep_copy_data # For future reference deep_copy_arguments

        if self._do_single_runs:

            config_name = 'environment.%s.multiproc' % self.v_name
            self._traj.f_add_config(config_name, self._multiproc,
                                    comment='Whether or not to use multiprocessing.').f_lock()

            if self._multiproc:
                config_name = 'environment.%s.use_pool' % self.v_name
                self._traj.f_add_config(config_name, self._use_pool,
                                        comment='Whether to use a pool of processes or '
                                                'spawning individual processes for '
                                                'each run.').f_lock()

                if not self._traj.f_get('config.environment.%s.use_pool' % self.v_name).f_get():
                    config_name = 'environment.%s.cpu_cap' % self.v_name
                    self._traj.f_add_config(config_name, self._cpu_cap,
                                            comment='Maximum cpu usage beyond '
                                                    'which no new processes '
                                                    'are spawned').f_lock()

                    config_name = 'environment.%s.memory_cap' % self.v_name
                    self._traj.f_add_config(config_name, self._memory_cap,
                                            comment='Maximum RAM usage beyond which '
                                                    'no new processes '
                                                    'are spawned').f_lock()

                    config_name = 'environment.%s.swap_cap' % self.v_name
                    self._traj.f_add_config(config_name, self._swap_cap,
                                            comment='Maximum Swap memory usage beyond '
                                                    'which no new '
                                                    'processes are spawned').f_lock()

                config_name = 'environment.%s.ncores' % self.v_name
                self._traj.f_add_config(config_name, self._ncores,
                                        comment='Number of processors in case of '
                                                'multiprocessing').f_lock()

                config_name = 'environment.%s.wrap_mode' % self.v_name
                self._traj.f_add_config(config_name, self._wrap_mode,
                                        comment='Multiprocessing mode (if multiproc),'
                                                ' i.e. whether to use QUEUE'
                                                ' or LOCK or NONE'
                                                ' for thread/process safe storing').f_lock()
            # else:
            # config_name='environment.%s.deep_copy_data' % self._name
            # self._traj.f_add_config(config_name, self._deep_copy_data,
            # comment='Only important for single processing. If data should '
            # 'be copied before the beginning of each run. '
            # 'Uses dill is installed, otherwise pickle.').f_lock()
            #
            # if self._deep_copy_data:
            # if dill is not None:
            # method = 'dill'
            # else:
            # method = 'pickle'
            # config_name='environment.%s.deep_copy_method' % self._name
            # self._traj.f_add_config(config_name, method,
            # comment='Wich method was used for deep copying, either '
            # '`dill` or `pickle`').f_lock()

            config_name = 'environment.%s.clean_up_runs' % self._name
            self._traj.f_add_config(config_name, self._clean_up_runs,
                                    comment='Whether or not results should be removed after the '
                                            'completion of a single run. '
                                            'You are not advised to set this '
                                            'to `False`. Only do it if you know what you are '
                                            'doing.').f_lock()

            config_name = 'environment.%s.continuable' % self._name
            self._traj.f_add_config(config_name, self._continuable,
                                    comment='Whether or not a continue file should'
                                            ' be created. If yes, everything is'
                                            ' handled by `dill`.').f_lock()

        config_name = 'environment.%s.trajectory.name' % self.v_name
        self._traj.f_add_config(config_name, self.v_trajectory.v_name,
                                comment='Name of trajectory').f_lock()

        config_name = 'environment.%s.trajectory.timestamp' % self.v_name
        self._traj.f_add_config(config_name, self.v_trajectory.v_timestamp,
                                comment='Timestamp of trajectory').f_lock()

        config_name = 'environment.%s.timestamp' % self.v_name
        self._traj.f_add_config(config_name, self.v_timestamp,
                                comment='Timestamp of environment creation').f_lock()

        config_name = 'environment.%s.hexsha' % self.v_name
        self._traj.f_add_config(config_name, self.v_hexsha,
                                comment='SHA-1 identifier of the environment').f_lock()

        try:
            config_name = 'environment.%s.script' % self.v_name
            self._traj.f_add_config(config_name, main.__file__,
                                    comment='Name of the executed main script').f_lock()
        except AttributeError:
            pass  # We end up here if we use pypet within an ipython console

        for package_name, version in pypetconstants.VERSIONS_TO_STORE.items():
            config_name = 'environment.%s.versions.%s' % (self.v_name, package_name)
            self._traj.f_add_config(config_name, version,
                                    comment='Particular version of a package or distribution '
                                            'used during experiment. N/A if package could not '
                                            'be imported.').f_lock()

        self._traj.config.environment.v_comment = 'Settings for the different environments ' \
                                                  'used to run the experiments'

        # Add HDF5 config in case the user wants the standard service
        if self._use_hdf5:
            if not 'hdf5' in self.v_trajectory.config.f_get_children(copy=False):

                # Print which file we use for storage
                self._logger.info('I will use the hdf5 file `%s`.' % self._filename)

                for table_name in HDF5StorageService.NAME_TABLE_MAPPING.values():
                    self._traj.f_add_config('hdf5.overview.' + table_name,
                                            True,
                                            comment='Whether or not to have an overview '
                                                    'table with that name')

                self._traj.f_add_config('hdf5.overview.explored_parameters_runs', True,
                                        comment='Whether there are overview tables about the '
                                                'explored parameters in each run')

                self._traj.f_add_config('hdf5.purge_duplicate_comments', purge_duplicate_comments,
                                        comment='Whether comments of results and'
                                                ' derived parameters should only'
                                                ' be stored for the very first instance.'
                                                ' Works only if the summary tables are'
                                                ' active.')

                self._traj.f_add_config('hdf5.results_per_run', results_per_run,
                                        comment='Expected number of results per run,'
                                                ' a good guess can increase storage performance')

                self._traj.f_add_config('hdf5.derived_parameters_per_run',
                                        derived_parameters_per_run,
                                        comment='Expected number of derived parameters per run,'
                                                ' a good guess can increase storage performance')

                self._traj.f_add_config('hdf5.complevel', complevel,
                                        comment='Compression Level (0 no compression '
                                                'to 9 highest compression)')

                self._traj.f_add_config('hdf5.complib', complib,
                                        comment='Compression Algorithm')

                self._traj.f_add_config('hdf5.encoding', encoding,
                                        comment='Encoding for unicode characters')

                self._traj.f_add_config('hdf5.fletcher32', fletcher32,
                                        comment='Whether to use fletcher 32 checksum')

                self._traj.f_add_config('hdf5.shuffle', shuffle,
                                        comment='Whether to use shuffle filtering.')

                self._traj.f_add_config('hdf5.pandas_format', pandas_format,
                                        comment='''How to store pandas data frames, either'''
                                                ''' 'fixed' ('f') or 'table' ('t').''')

                self._traj.f_add_config('hdf5.pandas_append', pandas_append,
                                        comment='If pandas frames are stored as tables, one can '
                                                'enable append mode.')

                self._traj.config.hdf5.v_comment = 'Settings for the standard HDF5 storage service'

                self.f_set_summary(summary_tables)
                self.f_set_small_overview(small_overview_tables)
                self.f_set_large_overview(large_overview_tables)
            else:
                self._logger.warning('Your trajectory was already stored with an HDF5 storage '
                                     'service before. I will use the old settings and ignore your '
                                     'current HDF5 settings.')

        # Notify that in case of lazy debuggin we won't record anythin
        if lazy_debug and is_debug():
            self._logger.warning('Using the LazyStorageService, nothing will be saved to disk.')

        self._trajectory_name = self._traj.v_name
        self._logger.info('Environment initialized.')

    def __repr__(self):
        repr_string = '<%s %s for Trajectory %s>' % (self.__class__.__name__, self.v_name,
                                          self.v_trajectory.v_name)
        return repr_string

    def __enter__(self):
        return self

    def __exit__(self, exception_type, exception_value, traceback):
        self.f_disable_logging()

    def f_disable_logging(self):
        """Removes all logging handlers and stops logging to files and logging stdout."""
        if self._log_stdout:
            self._logger.info('Restoring stdout')
            sys.stdout = sys.__stdout__
            self._logger.info('Restoring stderr')
            sys.stderr = sys.__stderr__
        if self._error_log_handler is not None:
            self._logger.info('Disabling logging to the error file')
            root = logging.getLogger()
            root.removeHandler(self._error_log_handler)
            self._error_logger_handler = None
        if self._main_log_handler is not None:
            self._logger.info('Disabling logging to main file')
            root = logging.getLogger()
            root.removeHandler(self._main_log_handler)
            self._main_log_handler = None
        # #logging.shutdown()
        pass

    @staticmethod
    def _make_logging_handlers(log_path, log_level, log_stdout):
        """Creates logging handlers and redirects stdout.

        Moreover, returns the handlers.

        """
        # Make the log folders, the lowest folder in hierarchy has the trajectory name
        if not os.path.isdir(log_path):
            os.makedirs(log_path)

<<<<<<< HEAD
        # Set the log level to the specified one
        logging.basicConfig(level=log_level)
        root = logging.getLogger()
=======
        # Check if there already exist logging handlers, if so, we assume the user
        # has already set a log level. If not, we set the log level to `log_level`
        if len(logging.getLogger().handlers) == 0:
            logging.basicConfig(level=log_level)
>>>>>>> b5580abc

        # Create pypet root logger with log level `log_level`. All the file
        # handlers will be stored in that logger. The log level of the class
        # logger are all set to `logging.NOTSET` by default which means they
        # inherit the log level of their parent. In this case the parent will
        # be the `pypet_root_logger`. It is possible to set the levels of the
        # logger in each class individually by using::
        #     logging.getLogger('pypet.<class name>').setLevel(log_level)

        pypet_root_logger = logging.getLogger('pypet')
        pypet_root_logger.setLevel(log_level)

        # Add a handler for storing everything to a text file
        f = logging.Formatter(
            '%(asctime)s %(processName)-10s %(name)s %(levelname)-8s %(message)s')
<<<<<<< HEAD

        main_log_handler = None
        try:
            # Handler creation might fail under Windows sometimes
            main_log_handler = logging.FileHandler(filename=os.path.join(log_path, 'main.txt'))
            root.addHandler(main_log_handler)
        except IOError as e:
            root.error('Could not create file `errors_and_warnings.txt`. '
                       'I will NOT store log messages to disk. Original Error: `%s`' % str(e))

        # Add a handler for storing warnings and errors to a text file
        error_log_handler = None
        try:
            # Handler creation might fail under Windows sometimes
            error_log_handler = logging.FileHandler(filename=os.path.join(log_path,
                                                                   'errors_and_warnings.txt'))
            error_log_handler.setLevel(logging.WARNING)
            root.addHandler(error_log_handler)
        except IOError as e:
            root.error('Could not create file `errors_and_warnings.txt`. '
                       'I will NOT store log messages to disk. Original Error: `%s`' % str(e))
=======
        h = logging.FileHandler(filename=log_path + '/main.txt')
        pypet_root_logger.addHandler(h)

        # Add a handler for storing warnings and errors to a text file
        h = logging.FileHandler(filename=log_path + '/errors_and_warnings.txt')
        h.setLevel(logging.WARNING)
        pypet_root_logger.addHandler(h)
>>>>>>> b5580abc

        if log_stdout:
            # Also copy standard out and error to the log files
            outstl = StreamToLogger(logging.getLogger('STDOUT'), logging.INFO)
            sys.stdout = outstl

            errstl = StreamToLogger(logging.getLogger('STDERR'), logging.ERROR)
            sys.stderr = errstl

        for handler in pypet_root_logger.handlers:
            handler.setFormatter(f)

        return main_log_handler, error_log_handler

    @deprecated('Please use assignment in environment constructor.')
    def f_switch_off_large_overview(self):
        """ Switches off the tables consuming the most memory.

            * Single Run Result Overview

            * Single Run Derived Parameter Overview

            * Explored Parameter Overview in each Single Run


        DEPRECATED: Please pass whether to use the tables to the environment constructor.

        """
        self.f_set_large_overview(0)

    @deprecated('Please use assignment in environment constructor.')
    def f_switch_off_all_overview(self):
        """Switches all tables off.

        DEPRECATED: Please pass whether to use the tables to the environment constructor.

        """
        self.f_set_summary(0)
        self.f_set_small_overview(0)
        self.f_set_large_overview(0)

    @deprecated('Please use assignment in environment constructor.')
    def f_switch_off_small_overview(self):
        """ Switches off small overview tables and switches off `purge_duplicate_comments`.

        DEPRECATED: Please pass whether to use the tables to the environment constructor.

        """
        self.f_set_small_overview(0)

    def f_set_large_overview(self, switch):
        """Switches large overview tables on (`switch=True`) or off (`switch=False`). """
        switch = switch
        self._traj.config.hdf5.overview.results_runs = switch
        self._traj.config.hdf5.overview.derived_parameters_runs = switch
        self._traj.config.hdf5.overview.explored_parameters_runs = switch

    def f_set_summary(self, switch):
        """Switches summary tables on (`switch=True`) or off (`switch=False`). """
        switch = switch
        self._traj.config.hdf5.overview.derived_parameters_runs_summary = switch
        self._traj.config.hdf5.overview.results_runs_summary = switch
        self._traj.config.hdf5.purge_duplicate_comments = switch

    def f_set_small_overview(self, switch):
        """Switches small overview tables on (`switch=True`) or off (`switch=False`). """
        switch = switch
        self._traj.config.hdf5.overview.parameters = switch
        self._traj.config.hdf5.overview.config = switch
        self._traj.config.hdf5.overview.explored_parameters = switch
        self._traj.config.hdf5.overview.derived_parameters_trajectory = switch
        self._traj.config.hdf5.overview.results_trajectory = switch

    def f_continue(self, trajectory_name=None, continue_folder=None):
        """Resumes crashed trajectories.

        :param trajectory_name:

            Name of trajectory to resume, if not specified the name passed to the environment
            is used. Be aware that if `add_time=True` the name you passed to the environment is
            altered and the current date is added.

        :param continue_folder:

            The folder where continue files can be found. Do not pass the name of the sub-folder
            with the trajectory name, but to the name of the parental folder.
            If not specified the continue folder passed to the environment is used.

        :return:

            List of the individual results returned by your run function.

            Returns a LIST OF TUPLES, where first entry is the run idx and second entry
            is the actual result. In case of multiprocessing these are not necessarily
            ordered according to their run index, but ordered according to their finishing time.

            Does not contain results stored in the trajectory!
            In order to access these simply interact with the trajectory object,
            potentially after calling`~pypet.trajectory.Trajectory.f_update_skeleton`
            and loading all results at once with :func:`~pypet.trajectory.f_load`
            or loading manually with :func:`~pypet.trajectory.f_load_items`.

            Even if you use multiprocessing without a pool the results returned by
            `runfunc` still need to be pickled.

        """
        if trajectory_name is None:
            self._trajectory_name = self.v_trajectory.v_name
        else:
            self._trajectory_name = trajectory_name

        if continue_folder is not None:
            self._continue_folder = continue_folder

        return self._execute_runs(None)

    @property
    def v_trajectory(self):
        """ The trajectory of the Environment"""
        return self._traj

    @property
    def v_traj(self):
        """ Equivalent to env.v_trajectory"""
        return self.v_trajectory

    @property
    def v_log_path(self):
        """The full path to the (sub) folder where log files are stored"""
        return self._log_path

    @property
    def v_hexsha(self):
        """The SHA1 identifier of the environment.

        It is identical to the SHA1 of the git commit.
        If version control is not used, the environment hash is computed from the
        trajectory name, the current timestamp and your current pypet version."""
        return self._hexsha

    @property
    def v_time(self):
        """ Time of the creation of the environment, human readable."""
        return self._time

    @property
    def v_timestamp(self):
        """Time of creation as python datetime float"""
        return self._timestamp

    @property
    def v_name(self):
        """ Name of the Environment"""
        return self._name

    def _add_hdf5_storage_service(self, lazy_debug=False, overwrite=False):
        """ Adds the standard HDF5 storage service to the trajectory.

        See also :class:`~pypet.storageservice.HDF5StorageService`.

        """

        if lazy_debug and is_debug():
            self._storage_service = LazyStorageService()
        else:
            self._storage_service = HDF5StorageService(self._filename,
                                                       self._file_title,
                                                       overwrite=overwrite)

        self._traj.v_storage_service = self._storage_service

    def f_add_postprocessing(self, postproc, *args, **kwargs):
        """ Adds a post processing function.

        The environment will call this function via
        ``postproc(traj, result_list, *args, **kwargs)`` after the completion of the
        single runs.

        This function can load parts of the trajectory id needed and add additional results.

        Moreover, the function can be used to trigger an expansion of the trajectory.
        This can be useful if the user has an `optimization` task.

        Either the function calls `f_expand` directly on the trajectory or returns
        an dictionary. If latter `f_expand` is called by the environment.

        Note that after expansion of the trajectory, the post-processing function is called
        again (and again for further expansions). Thus, this allows an iterative approach
        to parameter exploration.

        Note that in case post-processing is called after all runs have been executed,
        the storage service of the trajectory is no longer multiprocessing safe.
        If you want to use multiprocessing in your post-processing you can still
        manually wrap the storage service with the :class:`~pypet.environment.MultiprocessWrapper`.

        Nonetheless, in case you use **immediate** post-processing, the storage service is still
        multiprocessing safe. In fact, it has to be because some single runs are still being
        executed and write data to your HDF5 file. Accordingly, you can
        also use multiprocessing during the immediate post-processing without having
        to use the :class:`~pypet.environment.MultiprocessWrapper`.

        You can easily check in your post-processing function if the storage service is
        multiprocessing safe via the ``multiproc_safe`` attribute, i.e.
        ``traj.v_storage_service.multiproc_safe``.

        :param postproc:

            The post processing function

        :param args:

            Additional arguments passed to the post-processing function

        :param kwargs:

            Additional keyword arguments passed to the postprocessing function

        :return:

        """

        self._postproc = postproc
        self._postproc_args = args
        self._postproc_kwargs = kwargs

    def f_pipeline(self, pipeline):
        """ You can make *pypet* supervise your whole experiment by defining a pipeline.

        `pipeline` is a function that defines the entire experiment. From pre-processing
        including setting up the trajectory over defining the actual simulation runs to
        post processing.

        The `pipeline` function needs to return TWO tuples with a maximum of three entries each.

        For example:

        ::

            return (runfunc, args, kwargs), (postproc, postproc_args, postproc_kwargs)

        Where `runfunc` is the actual simulation function thet gets passed the trajectory
        container and potentially additional arguments `args` and keyword arguments `kwargs`.
        This will be run by your environment with all parameter combinations.

        `postproc` is a post processing function that handles your computed results.
        The function must accept as arguments the trajectory container, a list of
        results (list of tuples (run idx, result) ) and potentially
        additional arguments `postproc_args` and keyword arguments `postproc_kwargs`.

        As for :func:`~pypet.environment.Environment.f_add_postproc`, this function can
        potentially extend the trajectory.

        If you don't want to apply post-processing, your pipeline function can also simply
        return the run function and the arguments:

        ::

            return runfunc, args, kwargs

        Or

        ::

            return runfunc, args

        Or

        ::

            return runfunc

        ``return runfunc, kwargs`` does NOT work, if you don't want to pass `args` do
        ``return runfunc, (), kwargs``.

        Analogously combinations like

        ::

            return (runfunc, args), (postproc,)

        work as well.

        :param pipeline:

            The pipleine function, taking only a single argument `traj`.
            And returning all functions necessary for your experiment.

        :return:

            List of the individual results returned by `runfunc`.

            Returns a LIST OF TUPLES, where first entry is the run idx and second entry
            is the actual result. In case of multiprocessing these are not necessarily
            ordered according to their run index, but ordered according to their finishing time.

            Does not contain results stored in the trajectory!
            In order to access these simply interact with the trajectory object,
            potentially after calling :func:`~pypet.trajectory.Trajectory.f_update_skeleton`
            and loading all results at once with :func:`~pypet.trajectory.f_load`
            or loading manually with :func:`~pypet.trajectory.f_load_items`.

            Even if you use multiprocessing without a pool the results returned by
            `runfunc` still need to be pickled.

            Results computed from `postproc` are not returned. `postproc` should not
            return any results except dictionaries if the trajectory should be expanded.

        """
        self._user_pipeline = True
        return self._execute_runs(pipeline)

    def f_run(self, runfunc, *args, **kwargs):
        """ Runs the experiments and explores the parameter space.

        :param runfunc: The task or job to do

        :param args: Additional arguments (not the ones in the trajectory) passed to `runfunc`

        :param kwargs:

            Additional keyword arguments (not the ones in the trajectory) passed to `runfunc`

        :return:

            List of the individual results returned by `runfunc`.

            Returns a LIST OF TUPLES, where first entry is the run idx and second entry
            is the actual result. In case of multiprocessing these are not necessarily
            ordered according to their run index, but ordered according to their finishing time.

            Does not contain results stored in the trajectory!
            In order to access these simply interact with the trajectory object,
            potentially after calling`~pypet.trajectory.Trajectory.f_update_skeleton`
            and loading all results at once with :func:`~pypet.trajectory.f_load`
            or loading manually with :func:`~pypet.trajectory.f_load_items`.

            If you use multiprocessing without a pool the results returned by
            `runfunc` still need to be pickled.

        """
        pipeline = lambda traj: ((runfunc, args, kwargs),
                                 (self._postproc, self._postproc_args, self._postproc_kwargs))

        self._user_pipeline = False

        return self._execute_runs(pipeline)

    def _trigger_continue_snapshot(self):
        """ Makes the trajectory continuable in case the user wants that"""
        dump_dict = {}
        dump_filename = os.path.join(self._continue_path, 'environment.ecnt')

        # Store the trajectory before the first runs
        prev_full_copy = self._traj.v_full_copy
        dump_dict['full_copy'] = prev_full_copy
        self._traj.v_full_copy = True
        prev_storage_service = self._traj.v_storage_service
        self._traj.v_storage_service = self._storage_service
        dump_dict['trajectory'] = self._traj
        dump_dict['args'] = self._args
        dump_dict['kwargs'] = self._kwargs
        dump_dict['runfunc'] = self._runfunc
        dump_dict['postproc'] = self._postproc
        dump_dict['postproc_args'] = self._postproc_args
        dump_dict['postproc_kwargs'] = self._postproc_kwargs
        dump_dict['start_timestamp'] = self._start_timestamp

        dump_file = open(dump_filename, 'wb')
        dill.dump(dump_dict, dump_file, protocol=2)
        dump_file.flush()
        dump_file.close()

        self._traj.v_full_copy = prev_full_copy
        self._traj.v_storage_service = prev_storage_service

    def _prepare_sumatra(self):
        """ Prepares a sumatra record"""
        reason = self._sumatra_reason
        if reason:
            reason += ' -- '

        if self._traj.v_comment:
            commentstr = ' (`%s`)' % self._traj.v_comment
        else:
            commentstr = ''

        reason += 'Trajectory %s%s -- Explored Parameters: %s' % \
                  (self._traj.v_name,
                   commentstr,
                   str(compat.listkeys(self._traj._explored_parameters)))

        self._logger.info('Preparing sumatra record with reason: %s' % reason)
        self._sumatra_reason = reason
        self._project = load_project(self._sumatra_project)

        if self._traj.f_contains('parameters'):
            param_dict = self._traj.parameters.f_to_dict(fast_access=False)

            for param_name in compat.listkeys(param_dict):
                param = param_dict[param_name]
                if param.f_has_range():
                    param_dict[param_name] = param.f_get_range()
                else:
                    param_dict[param_name] = param.f_get()
        else:
            param_dict = {}

        relpath = os.path.relpath(sys.modules['__main__'].__file__, self._sumatra_project)

        executable = PythonExecutable(path=sys.executable)

        self._record = self._project.new_record(
            parameters=param_dict,
            main_file=relpath,
            executable=executable,
            label=self._sumatra_label,
            reason=reason)

    def _finish_sumatra(self):
        """ Saves a sumatra record"""

        finish_time = self._start_timestamp - self._finish_timestamp
        self._record.duration = finish_time
        self._record.output_data = self._record.datastore.find_new_data(self._record.timestamp)
        self._project.add_record(self._record)
        self._project.save()
        sumatra_label = self._record.label

        config_name = 'sumatra.record_%s.label' % str(sumatra_label)
        if not self._traj.f_contains('config.' + config_name):
            self._traj.f_add_config(config_name, sumatra_label,
                                    comment='The label of the sumatra record')

        if self._sumatra_reason:
            config_name = 'sumatra.record_%s.reason' % str(sumatra_label)
            if not self._traj.f_contains('config.' + config_name):
                self._traj.f_add_config(config_name, self._sumatra_reason,
                                        comment='Reason of sumatra run.')

        self._logger.info('Saved sumatra project record with reason: %s' % self._sumatra_reason)

    def _prepare_continue(self):
        """Prepares the continuation of a crashed trajectory"""
        if not self._continuable:
            raise RuntimeError('If you create an environment to continue a run, you need to '
                               'set `continuable=True`.')

        if not self._do_single_runs:
            raise RuntimeError('You cannot continue a run if you did create an environment '
                               'with `do_single_runs=False`.')

        self._continue_path = os.path.join(self._continue_folder, self._trajectory_name)
        cnt_filename = os.path.join(self._continue_path, 'environment.ecnt')
        cnt_file = open(cnt_filename, 'rb')
        continue_dict = dill.load(cnt_file)
        cnt_file.close()
        snapshot_traj = continue_dict['trajectory']
        traj = copy.deepcopy(snapshot_traj) # We can deep copy since everything was picklable

        # We need to update the information about the trajectory name
        config_name = 'config.environment.%s.trajectory.name' % self.v_name
        if self._traj.f_contains(config_name, shortcuts=False):
            param = self._traj.f_get(config_name, shortcuts=False)
            param.f_unlock()
            param.f_set(traj.v_name)
            param.f_lock()

        config_name = 'config.environment.%s.trajectory.timestamp' % self.v_name
        if self._traj.f_contains(config_name, shortcuts=False):
            param = self._traj.f_get(config_name, shortcuts=False)
            param.f_unlock()
            param.f_set(traj.v_timestamp)
            param.f_lock()

        # Merge the information so that we keep a record about the current environment
        if not traj.config.environment.f_contains(self.v_name, shortcuts=False):
            traj._merge_config(self._traj)
        self._traj = traj

        # User's job function
        self._runfunc = continue_dict['runfunc']
        # Arguments to the user's job function
        self._args = continue_dict['args']
        # Keyword arguments to the user's job function
        self._kwargs = continue_dict['kwargs']
        # Postproc Function
        self._postproc = continue_dict['postproc']
        # Postprog args
        self._postproc_args = continue_dict['postproc_args']
        # Postproc Kwargs
        self._postproc_kwargs = continue_dict['postproc_kwargs']

        old_start_timestamp = continue_dict['start_timestamp']

        # Unpack the trajectory
        self._traj.v_full_copy = continue_dict['full_copy']
        # Load meta data
        self._traj.f_load(load_parameters=pypetconstants.LOAD_NOTHING,
                          load_derived_parameters=pypetconstants.LOAD_NOTHING,
                          load_results=pypetconstants.LOAD_NOTHING,
                          load_other_data=pypetconstants.LOAD_NOTHING)

        snapshot_traj.f_load(load_all=pypetconstants.LOAD_SKELETON) # Load the full skeleton
        # to see what we need to remove from disk

        # Now we have to reconstruct previous results
        result_tuple_list = []
        full_filename_list = []
        for filename in os.listdir(self._continue_path):
            _, ext = os.path.splitext(filename)

            if ext != '.rcnt':
                continue

            full_filename = os.path.join(self._continue_path, filename)
            cnt_file = open(full_filename, 'rb')
            result_dict = dill.load(cnt_file)
            cnt_file.close()
            result_tuple_list.append((result_dict['timestamp'], result_dict['result']))
            full_filename_list.append(full_filename)

        # Sort according to counter
        result_tuple_list = sorted(result_tuple_list, key=lambda x: x[0])
        result_list = [x[1] for x in result_tuple_list]

        run_indices = [result[0] for result in result_list]
        # Remove incomplete runs and check which result snapshots need to be removed
        cleaned_run_indices = self._traj._remove_incomplete_runs(old_start_timestamp, run_indices,
                                                                 snapshot_traj)
        cleaned_run_indices_set = set(cleaned_run_indices)

        new_result_list = []
        for idx, result_tuple in enumerate(result_list):
            index = result_tuple[0]
            if index in cleaned_run_indices_set:
                new_result_list.append(result_tuple)
            else:
                os.remove(full_filename_list[idx])

        # Add a config parameter signalling that an experiment was continued, and how many of them
        config_name = 'environment.%s.continued' % self.v_name
        if not config_name in self._traj:
            self._traj.f_add_config(config_name, True,
                                    comment='Added if a crashed trajectory was continued.')

        self._logger.info('I will resume trajectory `%s`.' % self._traj.v_name)

        return new_result_list

    def _prepare_runs(self, pipeline):
        """Prepares the running of an experiment

        :param pipeline:

            A pipeline function that defines the task

        :return:

            The number of runs to be executed

        """

        pip_result = pipeline(self._traj)  # Call the pipeline function

        # Extract the task to do from the pipeline result
        raise_error = False
        if pip_result is None:
            if self._do_single_runs:
                raise RuntimeError('Your pipeline function did return `None`.'
                                   'Accordingly, I assume you just do data analysis. '
                                   'Please create and environment with `do_single_runs=False`.')

            self._logger.info('Your pipeline returned no runfunction, I assume you do some '
                              'sort of data analysis and will skip any single run execution.')
            self._runfunc = None
            return
        elif (len(pip_result) == 2 and
              isinstance(pip_result[0], tuple) and
              isinstance(pip_result[1], tuple)):

            run_tuple = pip_result[0]
            self._runfunc = run_tuple[0]
            if len(run_tuple) > 1:
                self._args = run_tuple[1]
            if len(run_tuple) > 2:
                self._kwargs = run_tuple[2]
            if len(run_tuple) > 3:
                raise_error = True

            postproc_tuple = pip_result[1]
            if len(postproc_tuple) > 0:
                self._postproc = postproc_tuple[0]
            if len(postproc_tuple) > 1:
                self._postproc_args = postproc_tuple[1]
            if len(postproc_tuple) > 2:
                self._postproc_kwargs = postproc_tuple[2]
            if len(run_tuple) > 3:
                raise_error = True

        elif len(pip_result) <= 3:
            self._runfunc = pip_result[0]
            if len(pip_result) > 1:
                self._args = pip_result[1]
            if len(pip_result) > 2:
                self._kwargs = pip_result[2]
        else:
            raise_error = True

        if raise_error:
            raise RuntimeError('Your pipeline result is not understood please return'
                               'a tuple of maximum length 3: ``(runfunc, args, kwargs)`` '
                               'Or return two tuple of maximum length 3: '
                               '``(runfunc, args, kwargs), '
                               '(postproc, postproc_args, postproc_kwargs)')

        if self._runfunc is not None and not self._do_single_runs:
            raise RuntimeError('You cannot make a run if you did create an environment '
                               'with `do_single_runs=False`.')

        # Make some sanity checks if the user wants the standard hdf5 service.
        if self._use_hdf5:
            if ((not self._traj.f_get('results_runs_summary').f_get() or
                    not self._traj.f_get('results_runs_summary').f_get()) and
                    self._traj.f_get('purge_duplicate_comments').f_get()):
                raise RuntimeError('You can only use the reduce comments if you enable '
                                   'the summary tables.')

        if self._continuable and os.listdir(self._continue_path):
            raise RuntimeError('Your continue folder `%s` needs to be empty to allow continuing!')

        if self._user_pipeline:
            self._logger.info('\n************************************************************\n'
                              'STARTING PPREPROCESSING for trajectory\n`%s`'
                              '\n************************************************************\n' %
                              self._traj.v_name)

        # Make some preparations (locking of parameters etc) and store the trajectory
        self._logger.info('I am preparing the Trajectory for the experiment and '
                          'initialise the store.')
        self._traj._prepare_experiment()

        self._logger.info('Initialising the storage for the trajectory.')
        self._traj.f_store(only_init=True)

    def _make_iterator(self, result_queue, start_run_idx, total_runs):
        """Returns an iterator over all runs for multiprocessing"""
        return ((self._traj._make_single_run(n),
                 self._log_path,
                 self._log_stdout,
                 self._log_level,
                 self._runfunc, total_runs,
                 self._multiproc,
                 result_queue,
                 self._args,
                 self._kwargs,
                 self._clean_up_runs,
                 self._continue_path,
                 self._automatic_storing)
                for n in compat.xrange(start_run_idx, total_runs)
                if not self._traj._is_completed(n))

    def _execute_postproc(self, results):
        """Executes a postprocessing function

        :param results:

            List of tuples containing the run indices and the results

        :return:

            1. Whether to new single runs, since the trajectory was enlarged
            2. Index of next new run
            3. Number of new runs

        """
        repeat = False
        start_run_idx = 0
        new_runs = 0

        old_traj_length = len(self._traj)
        postproc_res = self._postproc(self._traj, results,
                                      *self._postproc_args, **self._postproc_kwargs)

        new_traj_length = len(self._traj)

        if new_traj_length != old_traj_length or isinstance(postproc_res, dict):
            start_run_idx = old_traj_length
            repeat = True

            if isinstance(postproc_res, dict):
                self._traj.f_expand(postproc_res)

            if self._continuable:
                self._logger.warning('Continuing a trajectory AND expanding it during runtime is '
                                     'NOT supported properly, there is no guarantee that this '
                                     'works!')

                self._traj.f_store(only_init=True)

            new_traj_length = len(self._traj)
            new_runs = new_traj_length - old_traj_length

            if self._clean_up_runs:
                self._traj._remove_run_data()

        return repeat, start_run_idx, new_runs

    def _execute_runs(self, pipeline):
        """ Starts the individual single runs.

        Starts runs sequentially or initiates multiprocessing.

        :param pipeline:

            A pipeline function producing the run function the corresponding arguments
            and postprocessing function and arguments

        :return:

            List of tuples, where each tuple contains the run idx and the result.

        """
        self._start_timestamp = time.time()

        if self._sumatra_project is not None:
            self._prepare_sumatra()

        start_run_idx = 0
        expanded_by_postproc = False

        if pipeline is not None:
            results = []
            self._prepare_runs(pipeline)
        else:
            results = self._prepare_continue()

        if self._runfunc is not None:

            config_name = 'environment.%s.start_timestamp' % self.v_name
            if not self._traj.f_contains('config.' + config_name):
                self._traj.f_add_config(config_name, self._start_timestamp,
                                        comment='Timestamp of starting of experiment '
                                                '(when the actual simulation was '
                                                'started (either by calling `f_run`, '
                                                '`f_continue`, or `f_pipeline`).')

            if self._multiproc and self._postproc is not None:
                config_name = 'environment.%s.immediate_postprocessing' % self.v_name
                if not self._traj.f_contains('config.' + config_name):
                    self._traj.f_add_config(config_name, self._immediate_postproc,
                                            comment='Whether to use immediate '
                                                    'postprocessing, only added if '
                                                    'postprocessing was used at all.')

            result_queue = None  # Queue for results of `runfunc` in case of multiproc without pool
            self._storage_service = self._traj.v_storage_service
            self._multiproc_wrapper = None

            if self._continuable:
                self._trigger_continue_snapshot()

            while True:
                total_runs = len(self._traj)

                if self._multiproc:

                    manager = multip.Manager()

                    if not self._use_pool:
                        # If we spawn a single process for each run, we need an additional queue
                        # for the results of `runfunc`
                        if result_queue is None and not self._immediate_postproc:
                            result_queue = manager.Queue(maxsize=total_runs)
                        else:
                            result_queue = manager.Queue()

                    if self._wrap_mode == pypetconstants.WRAP_MODE_NONE:
                        # We assume that storage and loading is multiprocessing safe
                        pass
                    else:
                        # Prepare Multiprocessing
                        lock_with_manager = self._use_pool or self._immediate_postproc
                        self._multiproc_wrapper = MultiprocessWrapper(self._traj,
                                                           self._wrap_mode,
                                                           full_copy=None,
                                                           manager=manager,
                                                           lock=None,
                                                           lock_with_manager=lock_with_manager,
                                                           queue=None,
                                                           start_queue_process=True,
                                                           log_path=self._log_path,
                                                           log_stdout=self._log_stdout,)

                    self._logger.info(
                        '\n************************************************************\n'
                        'STARTING runs of trajectory\n`%s`\nin parallel with %d cores.'
                        '\n************************************************************\n' %
                        (self._traj.v_name, self._ncores))

                    # Create a generator to generate the tasks for multiprocessing
                    iterator = self._make_iterator(result_queue, start_run_idx, total_runs)

                    if self._use_pool:
                        self._logger.info('Starting pool')
                        mpool = multip.Pool(self._ncores)
                        # Let the pool workers do their jobs provided by the generator
                        pool_results = mpool.imap(_single_run, iterator)

                        # Everything is done
                        mpool.close()
                        mpool.join()

                        self._logger.info('Pool has joined, will delete it.')

                        del mpool

                        # We want to consistently return a list of results not an iterator
                        results.extend([result for result in pool_results])

                    else:

                        if self._check_usage:
                            self._logger.info(
                                'Monitoring usage statistics. I will not spawn new processes '
                                'if one of the following cap thresholds is crossed, '
                                'CPU: %.2f, RAM: %.2f, Swap: %.2f.' %
                                (self._cpu_cap, self._memory_cap, self._swap_cap))
                            psutil.cpu_percent()  # Just for initialisation

                        no_cap = True  # Evaluates if new processes are allowed to be started
                        # or if cap is reached
                        signal_cap = True  # If True cap warning is emitted
                        keep_running = True  # Evaluates to false if trajectory produces
                        # no more single runs
                        process_dict = {}  # Dict containing all subprocees

                        while len(process_dict) > 0 or keep_running:

                            # First check if some processes did finish their job
                            for pid in compat.listkeys(process_dict):
                                proc = process_dict[pid]

                                # Delete the terminated processes
                                if not proc.is_alive():
                                    process_dict.pop(pid)

                            # Check if caps are reached.
                            # Cap is only checked if there is at least one
                            # process working to prevent deadlock.
                            if self._check_usage and keep_running:
                                no_cap = True
                                if len(process_dict) > 0:
                                    cpu_usage = psutil.cpu_percent() / 100.0
                                    memory_usage = psutil.phymem_usage().percent / 100.0
                                    swap_usage = psutil.swap_memory().percent / 100.0
                                    if cpu_usage > self._cpu_cap:
                                        no_cap = False
                                        if signal_cap:
                                            self._logger.warning(
                                                'Could not start next process immediately.'
                                                'CPU Cap reached, %.2f >= %.2f.' %
                                                (cpu_usage, self._cpu_cap))
                                            signal_cap = False
                                    elif memory_usage > self._memory_cap:
                                        no_cap = False
                                        if signal_cap:
                                            self._logger.warning('Could not start next process '
                                                                 'immediately. Memory Cap '
                                                                 'reached, %.2f >= %.2f.' %
                                                                 (memory_usage, self._memory_cap))
                                            signal_cap = False
                                    elif swap_usage > self._swap_cap:
                                        no_cap = False
                                        if signal_cap:
                                            self._logger.warning('Could not start next process '
                                                                 'immediately. Swap Cap reached, '
                                                                 '%.2f >= %.2f.' %
                                                                 (swap_usage, self._swap_cap))
                                            signal_cap = False

                            # If we have less active processes than self._ncores and there is still
                            # a job to do, add another process
                            if len(process_dict) < self._ncores and keep_running and no_cap:
                                try:
                                    task = next(iterator)
                                    proc = multip.Process(target=_single_run,
                                                          args=(task,))
                                    proc.start()
                                    process_dict[proc.pid] = proc
                                    signal_cap = True
                                except StopIteration:
                                    # All simulation runs have been started
                                    keep_running = False
                                    if self._postproc is not None and self._immediate_postproc:
                                        while not result_queue.empty():
                                            result = result_queue.get()
                                            results.append(result)
                                            result_queue.task_done()

                                        self._logger.info(
                                            '\n***********************************'
                                            '*************************\n'
                                            'STARTING IMMEDIATE POSTPROCESSING. '
                                            'for trajectory\n`%s`'
                                            '\n***********************************'
                                            '*************************\n' %
                                            self._traj.v_name)

                                        # Do some finalization to allow normal post-processing
                                        self._traj._finalize()
                                        keep_running, start_run_idx, new_runs = \
                                            self._execute_postproc(results)

                                        if keep_running:
                                            expanded_by_postproc = True
                                            self._logger.info(
                                                '\n********************************'
                                                '****************************\n'
                                                'IMMEDIATE POSTPROCESSING expanded the '
                                                'trajectory and added %d new runs'
                                                '\n********************************'
                                                '****************************\n' %
                                                new_runs
                                            )

                                            total_runs = len(self._traj)
                                            iterator = self._make_iterator(result_queue,
                                                                           start_run_idx,
                                                                           total_runs)
                            time.sleep(0.01)

                        # Get all results from the result queue
                        while not result_queue.empty():
                            result = result_queue.get()
                            results.append(result)
                            result_queue.task_done()

                    # Finalize the wrapper
                    if self._multiproc_wrapper is not None:
                        self._multiproc_wrapper.f_finalize()
                        self._multiproc_wrapper = None

                    # Finalize the result queue
                    if result_queue is not None:
                        result_queue = None

                    self._logger.info(
                        '\n************************************************************\n'
                        'FINISHED all runs of trajectory\n`%s`\nin parallel with %d cores.'
                        '\n************************************************************\n' %
                        (self._traj.v_name, self._ncores))

                else:
                    if self._deep_copy_data:  # Not supported ATM, here for future reference
                        old_full_copy = self._traj.v_full_copy
                        self._traj.v_full_copy = True
                        deep_copied_data = [self._runfunc,
                                            self._traj, self._args, self._kwargs]
                        if dill is not None:
                            deep_copy_dump = dill.dumps(deep_copied_data)
                        else:
                            deep_copy_dump = pickle.dumps(deep_copied_data)
                        self._traj.v_full_copy = old_full_copy

                    # Single Processing
                    self._logger.info(
                        '\n************************************************************\n'
                        'STARTING runs of trajectory\n`%s`.'
                        '\n************************************************************\n' %
                        self._traj.v_name)

                    # Sequentially run all single runs and append the results to a queue
                    for n in compat.xrange(start_run_idx, total_runs):
                        if not self._traj._is_completed(n):

                            if self._deep_copy_data:  # Not supported ATM,
                            # here for future reference
                                if dill is not None:
                                    deep_copied_data = dill.loads(deep_copy_dump)
                                else:
                                    deep_copied_data = pickle.loads(deep_copy_dump)
                                deep_copied_data[1].v_full_copy = old_full_copy
                                result = _single_run((deep_copied_data[1]._make_single_run(n),
                                                      self._log_path,
                                                      self._log_stdout,
                                                      self._log_level,
                                                      deep_copied_data[0],
                                                      total_runs,
                                                      self._multiproc,
                                                      None,
                                                      deep_copied_data[2],
                                                      deep_copied_data[3],
                                                      self._clean_up_runs,
                                                      self._continue_path,
                                                      self._automatic_storing))
                            else:
                                result = _single_run((self._traj._make_single_run(n),
                                                      self._log_path,
                                                      self._log_stdout,
                                                      self._log_level,
                                                      self._runfunc,
                                                      total_runs,
                                                      self._multiproc,
                                                      None,
                                                      self._args,
                                                      self._kwargs,
                                                      self._clean_up_runs,
                                                      self._continue_path,
                                                      self._automatic_storing))

                            results.append(result)


                    self._logger.info(
                        '\n************************************************************\n'
                        'FINISHED all runs of trajectory\n`%s`.'
                        '\n************************************************************\n' %
                        self._traj.v_name)


                # Do some finalization
                self._traj._finalize()

                repeat = False
                if self._postproc is not None:
                    self._logger.info(
                        '\n************************************************************\n'
                        'STARTING POSTPROCESSING for trajectory\n`%s`'
                        '\n************************************************************\n' %
                        self._traj.v_name)

                    repeat, start_run_idx, new_runs = self._execute_postproc(results)

                if not repeat:
                    break
                else:
                    expanded_by_postproc = True
                    self._logger.info(
                        '\n************************************************************\n'
                        '  POSTPROCESSING expanded the trajectory and added %d new runs'
                        '\n************************************************************\n' %
                        new_runs
                    )

        if self._continuable and self._delete_continue:
            # We remove all continue files if the simulation was successfully completed
            shutil.rmtree(self._continue_path)

        if expanded_by_postproc:
            config_name = 'environment.%s.postproc_expand' % self.v_name
            if not self._traj.f_contains('config.' + config_name):
                self._traj.f_add_config(config_name, True,
                                        comment='Added if trajectory was expanded '
                                                'by postprocessing.')

        config_name = 'environment.%s.automatic_storing' % self.v_name
        if not self._traj.f_contains('config.' + config_name):
            self._traj.f_add_config(config_name, self.v_trajectory.v_name,
                                    comment='If trajectory should be stored automatically in the '
                                            'end.').f_lock()
        if self._automatic_storing:
            self._logger.info('\n************************************************************\n'
                              'STARTING FINAL STORING of trajectory\n`%s`'
                              '\n************************************************************\n' %
                              self._traj.v_name)
            self._traj.f_store()
            self._logger.info('\n************************************************************\n'
                              'FINISHED FINAL STORING of trajectory\n`%s`.'
                              '\n************************************************************\n' %
                              self._traj.v_name)

        self._finish_timestamp = time.time()

        findatetime = datetime.datetime.fromtimestamp(self._finish_timestamp)
        startdatetime = datetime.datetime.fromtimestamp(self._start_timestamp)

        self._runtime = str(findatetime - startdatetime)

        conf_list = []
        config_name = 'environment.%s.finish_timestamp' % self.v_name
        if not self._traj.f_contains('config.' + config_name):
            conf1 = self._traj.f_add_config(config_name, self._finish_timestamp,
                                            comment='Timestamp of finishing of an experiment.')
            conf_list.append(conf1)

        config_name = 'environment.%s.runtime' % self.v_name
        if not self._traj.f_contains('config.' + config_name):
            conf2 = self._traj.f_add_config(config_name, self._runtime,
                                            comment='Runtime of whole experiment.')
            conf_list.append(conf2)

        if conf_list:
            self._traj.f_store_items(conf_list)

        # Final check if traj was successfully completed
        self._traj.f_load(load_all=pypetconstants.LOAD_NOTHING)
        all_completed = True
        for run_name in self._traj.f_get_run_names():
            if not self._traj._is_completed(run_name):
                all_completed = False
                self._logger.error('Run `%s` did NOT completed!' % run_name)
        if all_completed:
            self._logger.info('All runs of trajectory `%s` were completed succesfully.' %
                              self._traj.v_name)

        if self._sumatra_project is not None:
            self._finish_sumatra()

        return results

class MultiprocessWrapper(HasLogger):
    """ A lightweight environment that allows the usage of multiprocessing.

    Can be used if you don't want a full-blown :class:`~pypet.environment.Environment` to
    enable multiprocessing or you want to implement your own custom multiprocessing.

    This Wrapper tool will take a trajectory container and take care that the storage
    service is multiprocessing safe. Support the ``'LOCK'`` as well as the ``'QUEUE'`` mode.
    In case of the latter an extra queue process is created if desired.
    This process will handle all storage requests and write data to the hdf5 file.

    Not that in case of ``'QUEUE'`` wrapping data can only be stored not loaded, because
    the queue will only be read in one direction.

    :param trajectory:

        The trajectory which storage service should be wrapped

    :param wrap_mode:

        There are two options:

         :const:`~pypet.pypetconstants.WRAP_MODE_QUEUE`: ('QUEUE')

             If desirued another process for storing the trajectory is spawned.
             The sub processes running the individual trajectories will add their results to a
             multiprocessing queue that is handled by an additional process.
             Note that this requires additional memory since data
             will be pickled and send over the queue for storage!

         :const:`~pypet.pypetconstants.WRAP_MODE_LOCK`: ('LOCK')

             Each individual process takes care about storage by itself. Before
             carrying out the storage, a lock is placed to prevent the other processes
             to store data. Accordingly, sometimes this leads to a lot of processes
             waiting until the lock is released.
             Yet, data does not need to be pickled before storage!

    :param full_copy:

        In case the trajectory gets pickled (sending over a queue or a pool of processors)
        if the full trajectory should be copied each time (i.e. all parameter points) or
        only a particular point. A particular point can be chosen beforehand with
        :func:`~pypet.trajectory.Trajectory.f_as_run`.

        Leave ``full_copy=None`` if the setting from the passed trajectory should be used.
        Otherwise ``v_full_copy`` of the trajectory is changed to your chosen value.

    :param manager:

        You can pass an optional multiprocessing manager here,
        if you already have instantiated one.
        Leave ``None`` if you want the wrapper to create one.

    :param lock:

        You can pass a multiprocessing lock here, if you already have instantiated one.
        Leave ``None`` if you want the wrapper to create one in case of ``'LOCK'`` wrapping.

    :param lock_with_manager:

        In case you use ``'LOCK'`` wrapping if a lock should be created from the multiprocessing
        module directly ``multiprocessing.Lock()`` or via a manager
        ``multiprocessing.Manager().Lock()`` (if you specified a manager, this manager will be
        used). The former is usually faster whereas the latter is more flexible and can
        be used with a pool of processes, for instance.

    :param queue:

        You can pass a multiprocessing queue here, if you already instantiated one.
        Leave ``None`` if you want the wrapper to create one in case of ''`QUEUE'`` wrapping.

    :param log_path:

        You can specify a absolute path to a folder where log files should be stored
        in case you instantiated logging.
        Only useful in case of you use the ``'QUEUE'`` wrapping. Messages from the newly
        started queue process will be logged to a file. Note that
        messages of your custom sub-processes are not automatically logged,
        you have to enable this manually in your processes.

        Leave ``None`` if you don't want messages from the queue process to be logged to
        a file.

    :param log_stdout

        If stdout and stderr should also be logged.

    """
    def __init__(self, trajectory,
                 wrap_mode=pypetconstants.WRAP_MODE_LOCK,
                 full_copy=None,
                 manager=None,
                 lock=None,
                 lock_with_manager=True,
                 queue=None,
                 start_queue_process=True,
                 log_path=None,
                 log_stdout=False):

        self._set_logger()

        if full_copy is not None:
            self._traj.v_full_copy=full_copy

        self._manager = manager
        self._traj = trajectory
        self._storage_service = self._traj.v_storage_service
        self._queue_process = None
        self._lock_wrapper = None
        self._queue_sender = None
        self._wrap_mode = wrap_mode
        self._queue = queue
        self._lock = lock

        self._log_path = log_path
        self._log_stdout = log_stdout
        self._lock_with_manager = lock_with_manager
        self._start_queue_process = start_queue_process

        self._do_wrap()

    def _do_wrap(self):
        if self._wrap_mode == pypetconstants.WRAP_MODE_QUEUE:
            self._prepare_queue()
        elif self._wrap_mode == pypetconstants.WRAP_MODE_LOCK:
            self._prepare_lock()
        else:
            raise RuntimeError('The mutliprocessing mode %s, your choice is '
                                           'not supported, use `%s` or `%s`.'
                                           % (self._wrap_mode, pypetconstants.WRAP_MODE_QUEUE,
                                              pypetconstants.WRAP_MODE_LOCK))

    def _prepare_lock(self):
        if self._lock is None:
            if self._lock_with_manager:
                if self._manager is None:
                    self._manager = multip.Manager()
                # We need a lock that is shared by all processes.
                self._lock = self._manager.Lock()
            else:
                self._lock = multip.Lock()

        # Wrap around the storage service to allow the placement of locks around
        # the storage procedure.
        lock_wrapper = LockWrapper(self._storage_service, self._lock)
        self._traj.v_storage_service = lock_wrapper
        self._lock_wrapper = lock_wrapper

    def _prepare_queue(self):
        # For queue mode we need to have a queue in a block of shared memory.
        if self._queue is None:
            if self._manager is None:
                self._manager = multip.Manager()
            self._queue = self._manager.Queue()

        self._logger.info('Starting the Storage Queue!')
        # Wrap a queue writer around the storage service
        queue_writer = QueueStorageServiceWriter(self._storage_service, self._queue)

        # Start the queue process
        self._queue_process = multip.Process(name='QueueProcess', target=_queue_handling,
                                       args=(queue_writer, self._log_path,
                                             self._log_stdout))
        self._queue_process.start()

        # Replace the storage service of the trajectory by a sender.
        # The sender will put all data onto the queue.
        # The writer from above will receive the data from
        # the queue and hand it over to
        # the storage service
        self._queue_sender = QueueStorageServiceSender(self._queue)
        self._traj.v_storage_service = self._queue_sender

    def f_finalize(self):
        if self._wrap_mode == pypetconstants.WRAP_MODE_QUEUE:
            self._logger.info('Ending the Storage Queue. The Queue will no longer accept data to '
                              'store!')
            self._traj.v_storage_service.send_done()
            self._queue_process.join()

        if self._manager is not None:
            self._manager.shutdown()

        self._manager = None
        self._queue_process = None
        self._queue = None
        self._queue_sender = None
        self._lock = None
        self._lock_wrapper = None

        self._traj._storage_service = self._storage_service<|MERGE_RESOLUTION|>--- conflicted
+++ resolved
@@ -66,6 +66,7 @@
 from pypet.pypetlogging import HasLogger, StreamToLogger
 from pypet.utils.helpful_functions import is_debug
 
+
 def _single_run(args):
     """ Performs a single run of the experiment.
 
@@ -76,7 +77,9 @@
         1. Path to log files
 
         2. Boolean whether to log stdout
-
+        
+        3, The log level
+        
         4. The user's job function
 
         5. Number of total runs (int)
@@ -103,7 +106,7 @@
     """
     multiproc = False # Defined here for the finally block
     handler = None
-    root = logging.getLogger()
+    pypet_root_logger = logging.getLogger('pypet')
     try:
         traj = args[0]
         log_path = args[1]
@@ -120,11 +123,6 @@
         automatic_storing = args[12]
 
         use_pool = result_queue is None
-<<<<<<< HEAD
-=======
-
-        pypet_root_logger = logging.getLogger('pypet')
->>>>>>> b5580abc
         idx = traj.v_idx
 
         if multiproc and log_path is not None:
@@ -133,7 +131,6 @@
 
             # In case of multiprocessing we want to have a log file for each individual process.
             process_name = multip.current_process().name.lower().replace('-', '_')
-<<<<<<< HEAD
             short_filename = '%s_%s.txt' % (traj.v_name, process_name)
             filename = os.path.join(log_path, short_filename)
             try:
@@ -141,22 +138,13 @@
                 handler = logging.FileHandler(filename=filename)
                 formatter = logging.Formatter('%(asctime)s %(name)s %(levelname)-8s %(message)s')
                 handler.setFormatter(formatter)
-                root.addHandler(handler)
+                pypet_root_logger.addHandler(handler)
+                pypet_root_logger.setLevel(log_level)
             except IOError as e:
-                root.error('Could not create file `%s`. I will NOT store log messages of '
+                pypet_root_logger.error('Could not create file `%s`. '
+                                        'I will NOT store log messages of '
                            'process `%s` to disk. Original Error: `%s`' %
                            (short_filename, process_name, str(e)))
-=======
-
-            filename = '%s_%s.txt' % (traj.v_name, process_name)
-
-            filename = log_path + '/' + filename
-
-            handler = logging.FileHandler(filename=filename)
-            formatter = logging.Formatter('%(asctime)s %(name)s %(levelname)-8s %(message)s')
-            handler.setFormatter(formatter)
-            pypet_root_logger.addHandler(handler)
->>>>>>> b5580abc
 
             if log_stdout:
                 # Also copy standard out and error to the log files
@@ -167,16 +155,9 @@
                 sys.stderr = errstl
 
 
-<<<<<<< HEAD
         root.info('\n=========================================\n '
                   'Starting single run #%d of %d '
                   '\n=========================================\n' % (idx, total_runs))
-=======
-        pypet_root_logger.info('\n===================================\n '
-                               'Starting single run #%d of %d '
-                               '\n===================================\n' %
-                               (idx+1, total_runs))
->>>>>>> b5580abc
 
         # Measure start time
         traj._set_start_time()
@@ -193,16 +174,9 @@
         if clean_up_after_run and not multiproc:
             traj._finalize_run()
 
-<<<<<<< HEAD
-        root.info('\n=========================================\n '
+        pypet_root_logger.info('\n=========================================\n '
                   'Finished single run #%d of %d '
                   '\n=========================================\n' % (idx, total_runs))
-=======
-        pypet_root_logger.info('\n===================================\n '
-                               'Finished single run #%d of %d '
-                               '\n===================================\n'
-                               % (idx+1, total_runs))
->>>>>>> b5580abc
 
         # Add the index to the result
         result = (traj.v_idx, result)
@@ -211,12 +185,6 @@
             # Trigger Snapshot
             _trigger_result_snapshot(result, continue_path)
 
-<<<<<<< HEAD
-=======
-        if multiproc:
-            pypet_root_logger.removeHandler(handler)
-
->>>>>>> b5580abc
         if not use_pool:
             result_queue.put(result)
         else:
@@ -229,13 +197,13 @@
         raise Exception("".join(traceback.format_exception(*sys.exc_info())))
     finally:
         if multiproc and handler is not None:
-            root.removeHandler(handler)
+            pypet_root_logger.removeHandler(handler)
 
 
 def _queue_handling(queue_handler, log_path, log_stdout):
     """ Starts running a queue handler and creates a log file for the queue."""
     handler=None # Defined here for the finally block
-    root = logging.getLogger()
+    pypet_root_logger = logging.getLogger('pypet')
     try:
         if log_path is not None:
             # Create a new log file for the queue writer
@@ -245,34 +213,17 @@
                 handler = logging.FileHandler(filename=filename)
                 formatter = logging.Formatter('%(asctime)s %(name)s %(levelname)-8s %(message)s')
                 handler.setFormatter(formatter)
-                root.addHandler(handler)
+                pypet_root_logger .addHandler(handler)
             except IOError as e:
-                root.error('Could not create file `%s`. I will NOT store log messages of '
+                pypet_root_logger .error('Could not create file `%s`. '
+                                         'I will NOT store log messages of '
                            'queue process to disk. Original Error: `%s`' %
                            (short_filename, str(e)))
 
-<<<<<<< HEAD
             if log_stdout:
                 # Redirect standard out and error to the file
                 outstl = StreamToLogger(logging.getLogger('STDOUT'), logging.INFO)
                 sys.stdout = outstl
-=======
-    if log_path is not None:
-        # Create a new log file for the queue writer
-        filename = 'queue_process.txt'
-        filename = log_path + '/' + filename
-        pypet_root_logger = logging.getLogger('pypet')
-
-        h = logging.FileHandler(filename=filename)
-        f = logging.Formatter('%(asctime)s %(name)s %(levelname)-8s %(message)s')
-        h.setFormatter(f)
-        pypet_root_logger.addHandler(h)
-
-        if log_stdout:
-            # Redirect standard out and error to the file
-            outstl = StreamToLogger(logging.getLogger('STDOUT'), logging.INFO)
-            sys.stdout = outstl
->>>>>>> b5580abc
 
                 errstl = StreamToLogger(logging.getLogger('STDERR'), logging.ERROR)
                 sys.stderr = errstl
@@ -1258,13 +1209,13 @@
             sys.stderr = sys.__stderr__
         if self._error_log_handler is not None:
             self._logger.info('Disabling logging to the error file')
-            root = logging.getLogger()
-            root.removeHandler(self._error_log_handler)
+            pypet_root_logger = logging.getLogger('pypet')
+            pypet_root_logger.removeHandler(self._error_log_handler)
             self._error_logger_handler = None
         if self._main_log_handler is not None:
             self._logger.info('Disabling logging to main file')
-            root = logging.getLogger()
-            root.removeHandler(self._main_log_handler)
+            pypet_root_logger = logging.getLogger('pypet')
+            pypet_root_logger.removeHandler(self._main_log_handler)
             self._main_log_handler = None
         # #logging.shutdown()
         pass
@@ -1280,40 +1231,23 @@
         if not os.path.isdir(log_path):
             os.makedirs(log_path)
 
-<<<<<<< HEAD
         # Set the log level to the specified one
         logging.basicConfig(level=log_level)
-        root = logging.getLogger()
-=======
-        # Check if there already exist logging handlers, if so, we assume the user
-        # has already set a log level. If not, we set the log level to `log_level`
-        if len(logging.getLogger().handlers) == 0:
-            logging.basicConfig(level=log_level)
->>>>>>> b5580abc
-
-        # Create pypet root logger with log level `log_level`. All the file
-        # handlers will be stored in that logger. The log level of the class
-        # logger are all set to `logging.NOTSET` by default which means they
-        # inherit the log level of their parent. In this case the parent will
-        # be the `pypet_root_logger`. It is possible to set the levels of the
-        # logger in each class individually by using::
-        #     logging.getLogger('pypet.<class name>').setLevel(log_level)
-
+        
         pypet_root_logger = logging.getLogger('pypet')
         pypet_root_logger.setLevel(log_level)
 
         # Add a handler for storing everything to a text file
         f = logging.Formatter(
             '%(asctime)s %(processName)-10s %(name)s %(levelname)-8s %(message)s')
-<<<<<<< HEAD
 
         main_log_handler = None
         try:
             # Handler creation might fail under Windows sometimes
             main_log_handler = logging.FileHandler(filename=os.path.join(log_path, 'main.txt'))
-            root.addHandler(main_log_handler)
+            pypet_root_logger.addHandler(main_log_handler)
         except IOError as e:
-            root.error('Could not create file `errors_and_warnings.txt`. '
+            pypet_root_logger.error('Could not create file `errors_and_warnings.txt`. '
                        'I will NOT store log messages to disk. Original Error: `%s`' % str(e))
 
         # Add a handler for storing warnings and errors to a text file
@@ -1327,15 +1261,6 @@
         except IOError as e:
             root.error('Could not create file `errors_and_warnings.txt`. '
                        'I will NOT store log messages to disk. Original Error: `%s`' % str(e))
-=======
-        h = logging.FileHandler(filename=log_path + '/main.txt')
-        pypet_root_logger.addHandler(h)
-
-        # Add a handler for storing warnings and errors to a text file
-        h = logging.FileHandler(filename=log_path + '/errors_and_warnings.txt')
-        h.setLevel(logging.WARNING)
-        pypet_root_logger.addHandler(h)
->>>>>>> b5580abc
 
         if log_stdout:
             # Also copy standard out and error to the log files
@@ -1345,7 +1270,7 @@
             errstl = StreamToLogger(logging.getLogger('STDERR'), logging.ERROR)
             sys.stderr = errstl
 
-        for handler in pypet_root_logger.handlers:
+        for handler in root.handlers:
             handler.setFormatter(f)
 
         return main_log_handler, error_log_handler
