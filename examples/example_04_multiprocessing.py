__author__ = 'Robert Meyer'

import os # For path names being viable under Windows and Linux
import logging

from pypet import Environment, cartesian_product
from pypet import pypetconstants


# Let's reuse the simple multiplication example
def multiply(traj):
    """Sophisticated simulation of multiplication"""
    z=traj.x*traj.y
    traj.f_add_result('z',z=z, comment='I am the product of two reals!')


def main():
    """Main function to protect the *entry point* of the program.

    If you want to use multiprocessing under Windows you need to wrap your
    main code creating an environment into a function. Otherwise
    the newly started child processes will re-execute the code and throw
    errors (also see https://docs.python.org/2/library/multiprocessing.html#windows).

    """

    # Create an environment that handles running.
    # Let's enable multiprocessing with 2 workers.
    filename = os.path.join('hdf5', 'example_04.hdf5')
    env = Environment(trajectory='Example_04_MP',
                      filename=filename,
                      file_title='Example_04_MP',
                      log_stdout=True,
                      comment='Multiprocessing example!',
                      multiproc=True,
                      ncores=4,
<<<<<<< HEAD
=======
                      use_pool=True,  # Our runs are inexpensive we can get rid of overhead
                      # by using a pool
>>>>>>> 2170fe9e
                      wrap_mode=pypetconstants.WRAP_MODE_LOCK)

    # Get the trajectory from the environment
    traj = env.v_trajectory

    # Add both parameters
    traj.f_add_parameter('x', 1.0, comment='I am the first dimension!')
    traj.f_add_parameter('y', 1.0, comment='I am the second dimension!')

    # Explore the parameters with a cartesian product, but we want to explore a bit more
    traj.f_explore(cartesian_product({'x':[float(x) for x in range(1)],
                                      'y':[float(y) for y in range(12)]}))

    # Run the simulation
    env.f_run(multiply)

    # Finally disable logging and close all log-files
    env.f_disable_logging()


if __name__ == '__main__':
    # This will execute the main function in case the script is called from the one true
    # main process and not from a child processes spawned by your environment.
    # Necessary for multiprocessing under Windows.
    main()<|MERGE_RESOLUTION|>--- conflicted
+++ resolved
@@ -34,11 +34,8 @@
                       comment='Multiprocessing example!',
                       multiproc=True,
                       ncores=4,
-<<<<<<< HEAD
-=======
                       use_pool=True,  # Our runs are inexpensive we can get rid of overhead
                       # by using a pool
->>>>>>> 2170fe9e
                       wrap_mode=pypetconstants.WRAP_MODE_LOCK)
 
     # Get the trajectory from the environment
@@ -49,7 +46,7 @@
     traj.f_add_parameter('y', 1.0, comment='I am the second dimension!')
 
     # Explore the parameters with a cartesian product, but we want to explore a bit more
-    traj.f_explore(cartesian_product({'x':[float(x) for x in range(1)],
+    traj.f_explore(cartesian_product({'x':[float(x) for x in range(12)],
                                       'y':[float(y) for y in range(12)]}))
 
     # Run the simulation
