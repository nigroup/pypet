#!/bin/bash

echo "Installing Git and Sumatra Test"
# sudo apt-get install git
pip install GitPython
if [[ $TRAVIS_PYTHON_VERSION == 2* ]]
    then
<<<<<<< HEAD
        pip install django==1.5 #maybe this works now with newer django versions
        pip install django-tagging==0.3.6
=======
        pip install django
>>>>>>> 0873106b
        pip install Sumatra
#        git clone https://github.com/open-research/sumatra.git
#        cd sumatra
#        python setup.py install
#        cd ..
    fi<|MERGE_RESOLUTION|>--- conflicted
+++ resolved
@@ -5,15 +5,6 @@
 pip install GitPython
 if [[ $TRAVIS_PYTHON_VERSION == 2* ]]
     then
-<<<<<<< HEAD
-        pip install django==1.5 #maybe this works now with newer django versions
-        pip install django-tagging==0.3.6
-=======
         pip install django
->>>>>>> 0873106b
         pip install Sumatra
-#        git clone https://github.com/open-research/sumatra.git
-#        cd sumatra
-#        python setup.py install
-#        cd ..
     fi